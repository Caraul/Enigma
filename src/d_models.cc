--- conflicted
+++ resolved
@@ -101,73 +101,30 @@
     if (app.resourceFS->findImageFile(name + ".png", filename))
         es.reset(ecl::LoadImage(filename.c_str()));
 
-<<<<<<< HEAD
-    if (es != NULL && vminfo->tt == VTS_64 && filename.find("gfx32") != std::string::npos) {
-        ecl::Surface *es_zoom = es->zoom(es->width() * 2, es->height() * 2);
-        delete es;
-        es = es_zoom;
-    } else if (es != NULL && vminfo->tt == VTS_16 && filename.find("gfx32") != std::string::npos) {
-        ecl::Surface *es_zoom = es->zoom(es->width() / 2, es->height() / 2);
-        delete es;
-        es = es_zoom;
-    }
-    return es;
-=======
-    if (es && vminfo->tt == video::VTS_64 && filename.find("gfx32") != std::string::npos)
+    if (es && vminfo->tt == VTS_64 && filename.find("gfx32") != std::string::npos)
         return es->zoom(es->width() * 2, es->height() * 2);
-    if (es && vminfo->tt == video::VTS_16 && filename.find("gfx32") != std::string::npos)
+    if (es && vminfo->tt == VTS_16 && filename.find("gfx32") != std::string::npos)
         return es->zoom(es->width() / 2, es->height() / 2);
 
-    return es.get();
->>>>>>> 2b9cc2d6
+    return es.release();
 }
 
 Surface *SurfaceCache::acquire(const std::string &name) {
     const VMInfo *vminfo = video_engine->GetInfo();
     std::string filename;
-    ecl::Surface *es = nullptr;
+    std::unique_ptr<ecl::Surface> es;
 
     if (app.resourceFS->findImageFile(name + ".png", filename)) {
-<<<<<<< HEAD
-        if (SDL_Surface *s = IMG_Load(filename.c_str())) {
-            es = Surface::make_surface(s);
-        }
-    }
-    if (es != NULL && vminfo->tt == VTS_64 && filename.find("gfx32") != std::string::npos) {
-        ecl::Surface *es_zoom = es->zoom(es->width() * 2, es->height() * 2);
-        delete es;
-        es = es_zoom;
-    } else if (es != NULL && vminfo->tt == VTS_16 && filename.find("gfx32") != std::string::npos) {
-=======
-        SDL_Surface *s = IMG_Load(filename.c_str());
-        if (s) {
-            SDL_Surface *img = nullptr;
-            if (s->flags & SDL_SRCALPHA) {
-                img = SDL_DisplayFormatAlpha(s);
-            } else {
-                SDL_SetColorKey(s, SDL_SRCCOLORKEY,  //|SDL_RLEACCEL,
-                                SDL_MapRGB(s->format, 255, 0, 255));
-                img = SDL_DisplayFormat(s);
-            }
-            if (img) {
-                SDL_FreeSurface(s);
-                es = Surface::make_surface(img);
-            } else {
-                es = Surface::make_surface(s);
-            }
-        }
-    }
-    if (es && vminfo->tt == video::VTS_64 && filename.find("gfx32") != std::string::npos) {
-        ecl::Surface *es_zoom = es->zoom(es->width() * 2, es->height() * 2);
-        delete es;
-        es = es_zoom;
-    } else if (es && vminfo->tt == video::VTS_16 && filename.find("gfx32") != std::string::npos) {
->>>>>>> 2b9cc2d6
-        ecl::Surface *es_zoom = es->zoom(es->width() / 2, es->height() / 2);
-        delete es;
-        es = es_zoom;
-    }
-    return es;
+        // TODO(sdl2): is there a reason this is different from SurfaceCache_Alpha?
+        if (SDL_Surface *s = IMG_Load(filename.c_str()))
+            es.reset(Surface::make_surface(s));
+    }
+    if (es && vminfo->tt == VTS_64 && filename.find("gfx32") != std::string::npos)
+        return es->zoom(es->width() * 2, es->height() * 2);
+    if (es && vminfo->tt == VTS_16 && filename.find("gfx32") != std::string::npos)
+        return es->zoom(es->width() / 2, es->height() / 2);
+
+    return es.release();
 }
 
 /* -------------------- ModelManager -------------------- */
